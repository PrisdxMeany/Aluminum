--- conflicted
+++ resolved
@@ -79,22 +79,15 @@
   if (argc >= 2) {
     backend = argv[1];
   }
-<<<<<<< HEAD
+
   if (argc == 3) {
     max_size = std::atoi(argv[2]);
   }
   if (argc == 4) {
     start_size = std::atoi(argv[2]);
     max_size = std::atoi(argv[3]);
-=======
-
-  std::vector<size_t> sizes;
-  if (argc == 3) {
-    sizes = std::vector<size_t>({static_cast<size_t>(std::atoi(argv[2]))});
-  } else {
-    sizes = get_sizes();
->>>>>>> b133e383
   }
+  sizes = get_sizes();
   
   if (backend == "MPI") {
     do_benchmark<Al::MPIBackend>(sizes);
