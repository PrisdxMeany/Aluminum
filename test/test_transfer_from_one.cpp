--- conflicted
+++ resolved
@@ -130,11 +130,7 @@
     std::cerr << "Point-to-point not supported on MPI-CUDA backend." << std::endl;
     std::abort();
 #endif
-<<<<<<< HEAD
-#ifdef AL_HAS_MPI_CUDA
-=======
 #ifdef AL_HAS_HOST_TRANSFER
->>>>>>> d6ce2d09
   } else if (backend == "HT") {
     test_correctness<Al::HostTransferBackend>();
 #endif
